--- conflicted
+++ resolved
@@ -26,15 +26,7 @@
                     {% endif %}
                 </a>
                 <div class="short-link">
-<<<<<<< HEAD
-                    <a href="{{ link['url'] }}" target="_blank">{{ link['url'] }}</a>
-                </div>
-                <!-- TODO: make unique CSS class for the original url -->
-                <div class="short-link">
-                    <a href="{{ linkserver_url }}/{{ link['_id'] }}">{{ linkserver_url }}/{{ link['_id'] }}</a>
-=======
                     <a href="{{ linkserver_url }}/{{ link['_id'] }}">{{ linkserver_url }}/{{ link['_id'] }}</a> &#8594 {{ link['url'] }}
->>>>>>> cd41ba9a
                 </div>
                 {% if admin %}
                 <div class="owner" netid="{{ link['netid'] }}">
